--- conflicted
+++ resolved
@@ -108,48 +108,9 @@
 	Message raftpb.Message
 }
 
-<<<<<<< HEAD
 // SendMessageResponse is empty (raft uses a one-way messaging model; if a response
 // is needed it will be sent as a separate message).
 type SendMessageResponse struct {
-=======
-// RequestVoteRequest is a part of the Raft protocol. It is public so it can be used
-// by the net/rpc system but should not be used outside this package except to serialize it.
-type RequestVoteRequest struct {
-	RequestHeader
-	GroupID      GroupID
-	Term         int
-	CandidateID  NodeID
-	LastLogIndex int
-	LastLogTerm  int
-}
-
-// RequestVoteResponse is a part of the Raft protocol. It is public so it can be used
-// by the net/rpc system but should not be used outside this package except to serialize it.
-type RequestVoteResponse struct {
-	Term        int
-	VoteGranted bool
-}
-
-// AppendEntriesRequest is a part of the Raft protocol. It is public so it can be used
-// by the net/rpc system but should not be used outside this package except to serialize it.
-type AppendEntriesRequest struct {
-	RequestHeader
-	GroupID      GroupID
-	Term         int
-	LeaderID     NodeID
-	PrevLogIndex int
-	PrevLogTerm  int
-	Entries      []*LogEntry
-	LeaderCommit int
-}
-
-// AppendEntriesResponse is a part of the Raft protocol. It is public so it can be used
-// by the net/rpc system but should not be used outside this package except to serialize it.
-type AppendEntriesResponse struct {
-	Term    int
-	Success bool
->>>>>>> d2b17c34
 }
 
 // ServerInterface is a generic interface based on net/rpc.
