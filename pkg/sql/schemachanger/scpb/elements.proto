// Copyright 2020 The Cockroach Authors.
//
// Use of this software is governed by the Business Source License
// included in the file licenses/BSL.txt.
//
// As of the Change Date specified in that file, in accordance with
// the Business Source License, use of this software will be governed
// by the Apache License, Version 2.0, included in the file
// licenses/APL.txt.

syntax = "proto3";
package cockroach.sql.schemachanger.scpb;
option go_package = "scpb";

import "sql/catalog/catpb/catalog.proto";
import "sql/catalog/descpb/privilege.proto";
import "sql/types/types.proto";
import "gogoproto/gogo.proto";

message ElementProto {
  option (gogoproto.onlyone) = true;
  Column column = 1 [(gogoproto.moretags) = "parent:\"Table\""];
  PrimaryIndex primary_index = 2 [(gogoproto.moretags) = "parent:\"Table\""];
  SecondaryIndex secondary_index = 3 [(gogoproto.moretags) = "parent:\"Table\""];
  SequenceDependency sequence_dependency = 4 [(gogoproto.moretags) = "parent:\"Column, Table\""];
  UniqueConstraint unique_constraint = 5 [(gogoproto.moretags) = "parent:\"SecondaryIndex, Table\""];
  CheckConstraint check_constraint = 6 [(gogoproto.moretags) = "parent:\"Table\""];
  Sequence sequence = 7;
  DefaultExpression default_expression = 8 [(gogoproto.moretags) = "parent:\"Column\""];
  View view = 9;
  Table table = 10;
  ForeignKey outForeignKey = 11 [(gogoproto.moretags) = "parent:\"Table\""];
  ForeignKeyBackReference inForeignKey = 12  [(gogoproto.moretags) = "parent:\"Table\""];
  RelationDependedOnBy relationDependedOnBy = 13  [(gogoproto.moretags) = "parent:\"Table, View\""];
  SequenceOwnedBy sequenceOwner = 45 [(gogoproto.moretags) = "parent:\"Column, Sequence\""];
  Type type = 15;
  Schema schema = 16;
  Database database = 17;
  Partitioning partitioning = 18 [(gogoproto.moretags) = "parent:\"PrimaryIndex, SecondaryIndex\""];
  Namespace namespace = 19   [(gogoproto.moretags) = "parent:\"Table, View, Sequence, Database, Schema, Type\""];
  Owner owner = 20 [(gogoproto.moretags) = "parent:\"Table, View, Sequence, Database, Schema\""];
  UserPrivileges UserPrivileges = 21 [(gogoproto.moretags) = "parent:\"Table, View, Sequence, Database, Schema\""];
  ColumnName columnName = 22 [(gogoproto.moretags) = "parent:\"Column\""];
  Locality locality = 23 [(gogoproto.moretags) = "parent:\"Table\""];
  IndexName indexName = 24  [(gogoproto.moretags) = "parent:\"PrimaryIndex, SecondaryIndex\""];
  ConstraintName constraintName = 25  [(gogoproto.moretags) = "parent:\"UniqueConstraint, CheckConstraint\""];
  DefaultExprTypeReference defaultExprTypeRef = 26  [(gogoproto.moretags) = "parent:\"Column, Type\""];
  OnUpdateExprTypeReference onUpdateTypeReference = 27 [(gogoproto.moretags) = "parent:\"Column, Type\""];
  ComputedExprTypeReference computedExprTypeReference = 28 [(gogoproto.moretags) = "parent:\"Column, Type\""];
  ViewDependsOnType viewDependsOnType = 29 [(gogoproto.moretags) = "parent:\"View, Type\""];
  ColumnTypeReference columnTypeReference = 30 [(gogoproto.moretags) = "parent:\"Column, Type\""];
  DatabaseSchemaEntry schemaEntry = 31 [(gogoproto.moretags) = "parent:\"Database, Schema\""];
  CheckConstraintTypeReference checkConstraintTypeReference = 32  [(gogoproto.moretags) = "parent:\"Table, Type\""];
  TableComment tableComment = 33 [(gogoproto.moretags) = "parent:\"Table, View, Sequence\""];
  DatabaseComment databaseComment = 35 [(gogoproto.moretags) = "parent:\"Database\""];
  SchemaComment schemaComment = 36 [(gogoproto.moretags) = "parent:\"Schema\""];
  IndexComment indexComment = 37 [(gogoproto.moretags) = "parent:\"Index\""];
  ColumnComment columnComment = 38 [(gogoproto.moretags) = "parent:\"Column\""];
  ConstraintComment constraintComment = 39  [(gogoproto.moretags) = "parent:\"PrimaryIndex, SecondaryIndex, ForeignKey, UniqueConstraint, CheckConstraint\""];
}

message Column {
  option (gogoproto.equal) = true;
  uint32 table_id = 1 [(gogoproto.customname) = "TableID", (gogoproto.casttype) = "github.com/cockroachdb/cockroach/pkg/sql/sem/catid.DescID"];
  uint32 column_id = 3 [(gogoproto.customname) = "ColumnID", (gogoproto.casttype) = "github.com/cockroachdb/cockroach/pkg/sql/sem/catid.ColumnID"];
  uint32 family_id = 4  [(gogoproto.customname) = "FamilyID", (gogoproto.casttype) = "github.com/cockroachdb/cockroach/pkg/sql/sem/catid.FamilyID"];
  string family_name = 5;
  sql.sem.types.T type = 6;
  bool nullable = 7;
  string default_expr = 8 [(gogoproto.customname) = "DefaultExpr"];
  string on_update_expr = 9  [(gogoproto.customname) = "OnUpdateExpr"];
  bool hidden = 10;
  bool inaccessible = 11;
  uint32 generated_as_identity_type = 12 [(gogoproto.casttype) = "github.com/cockroachdb/cockroach/pkg/sql/catalog/catpb.GeneratedAsIdentityType"];
  string generated_as_identity_sequence_option = 13;
  repeated uint32 uses_sequence_ids = 14 [(gogoproto.casttype) = "github.com/cockroachdb/cockroach/pkg/sql/sem/catid.DescID"];
  string computerExpr = 15;
  uint32 pg_attribute_num = 16  [(gogoproto.customname) = "PgAttributeNum"];
  uint32 system_column_kind = 17 [(gogoproto.customname) = "SystemColumnKind", (gogoproto.casttype) = "github.com/cockroachdb/cockroach/pkg/sql/catalog/catpb.SystemColumnKind"];
  bool virtual = 18;
}

message PrimaryIndex {
  // The direction of a column in the index.
  enum Direction {
    ASC = 0;
    DESC = 1;
  }
  option (gogoproto.equal) = true;
  uint32 table_id = 1 [(gogoproto.customname) = "TableID", (gogoproto.casttype) = "github.com/cockroachdb/cockroach/pkg/sql/sem/catid.DescID"];
  uint32 index_id = 2 [(gogoproto.customname) = "IndexID", (gogoproto.casttype) = "github.com/cockroachdb/cockroach/pkg/sql/sem/catid.IndexID"];
  bool unique = 3  [(gogoproto.customname) = "Unique"];
  repeated uint32 key_column_ids = 4 [(gogoproto.customname) = "KeyColumnIDs", (gogoproto.casttype) = "github.com/cockroachdb/cockroach/pkg/sql/sem/catid.ColumnID"];
  repeated Direction key_column_direction = 5 [(gogoproto.customname) = "KeyColumnDirections"];
  repeated uint32 key_suffix_column_ids = 6 [(gogoproto.customname) = "KeySuffixColumnIDs", (gogoproto.casttype) = "github.com/cockroachdb/cockroach/pkg/sql/sem/catid.ColumnID"];
  cockroach.sql.catalog.catpb.ShardedDescriptor sharded_descriptor = 7 [(gogoproto.customname) = "ShardedDescriptor"];
  repeated uint32 storing_column_ids = 8 [(gogoproto.customname) = "StoringColumnIDs", (gogoproto.casttype) = "github.com/cockroachdb/cockroach/pkg/sql/sem/catid.ColumnID"];
  repeated uint32 composite_column_ids = 9 [(gogoproto.customname) = "CompositeColumnIDs", (gogoproto.casttype) = "github.com/cockroachdb/cockroach/pkg/sql/sem/catid.ColumnID"];
  bool inverted = 10  [(gogoproto.customname) = "Inverted"];
  bool concurrently = 11  [(gogoproto.customname) = "Concurrently"];

  // SourceIndexID refers to the primary index which will be used to
  // to backfill this index.
  uint32 source_index_id = 12 [(gogoproto.customname) = "SourceIndexID",  (gogoproto.casttype) = "github.com/cockroachdb/cockroach/pkg/sql/sem/catid.IndexID"];
}

message SecondaryIndex {
  // The direction of a column in the index.
  enum Direction {
    ASC = 0;
    DESC = 1;
  }
  option (gogoproto.equal) = true;
  uint32 table_id = 1 [(gogoproto.customname) = "TableID", (gogoproto.casttype) = "github.com/cockroachdb/cockroach/pkg/sql/sem/catid.DescID"];
  uint32 index_id = 2 [(gogoproto.customname) = "IndexID", (gogoproto.casttype) = "github.com/cockroachdb/cockroach/pkg/sql/sem/catid.IndexID"];
  bool unique = 3  [(gogoproto.customname) = "Unique"];
  repeated uint32 key_column_ids = 4 [(gogoproto.customname) = "KeyColumnIDs", (gogoproto.casttype) = "github.com/cockroachdb/cockroach/pkg/sql/sem/catid.ColumnID"];
  repeated Direction key_column_direction = 5 [(gogoproto.customname) = "KeyColumnDirections"];
  repeated uint32 key_suffix_column_ids = 6 [(gogoproto.customname) = "KeySuffixColumnIDs", (gogoproto.casttype) = "github.com/cockroachdb/cockroach/pkg/sql/sem/catid.ColumnID"];
  cockroach.sql.catalog.catpb.ShardedDescriptor sharded_descriptor = 7 [(gogoproto.customname) = "ShardedDescriptor"];
  repeated uint32 storing_column_ids = 8 [(gogoproto.customname) = "StoringColumnIDs", (gogoproto.casttype) = "github.com/cockroachdb/cockroach/pkg/sql/sem/catid.ColumnID"];
  repeated uint32 composite_column_ids = 9 [(gogoproto.customname) = "CompositeColumnIDs", (gogoproto.casttype) = "github.com/cockroachdb/cockroach/pkg/sql/sem/catid.ColumnID"];
  bool inverted = 10  [(gogoproto.customname) = "Inverted"];
  bool concurrently = 11  [(gogoproto.customname) = "Concurrently"];

  // SourceIndexID refers to the primary index which will be used to
  // to backfill this index.
  uint32 source_index_id = 12 [(gogoproto.customname) = "SourceIndexID",  (gogoproto.casttype) = "github.com/cockroachdb/cockroach/pkg/sql/sem/catid.IndexID"];
}

message SequenceDependency {
  option (gogoproto.equal) = true;

  enum Type {
    UNKNOWN = 0;
    USES = 1;
    OWNS = 2;
  }

  uint32 table_id = 1 [(gogoproto.customname) = "TableID", (gogoproto.casttype) = "github.com/cockroachdb/cockroach/pkg/sql/sem/catid.DescID"];
  uint32 column_id = 2 [(gogoproto.customname) = "ColumnID", (gogoproto.casttype) = "github.com/cockroachdb/cockroach/pkg/sql/sem/catid.ColumnID"];
  uint32 sequence_id = 3 [(gogoproto.customname) = "SequenceID", (gogoproto.casttype) = "github.com/cockroachdb/cockroach/pkg/sql/sem/catid.DescID"];
  Type type = 4;
}

message UniqueConstraint {
  option (gogoproto.equal) = true;
  ConstraintType constraint_type = 1;
  uint32 constraint_ordinal = 2;
  uint32 table_id = 3 [(gogoproto.customname) = "TableID", (gogoproto.casttype) = "github.com/cockroachdb/cockroach/pkg/sql/sem/catid.DescID"];
  uint32 index_id = 4 [(gogoproto.customname) = "IndexID", (gogoproto.casttype) = "github.com/cockroachdb/cockroach/pkg/sql/sem/catid.IndexID"];
  repeated uint32 column_ids = 5 [(gogoproto.customname) = "ColumnIDs", (gogoproto.casttype) = "github.com/cockroachdb/cockroach/pkg/sql/sem/catid.ColumnID"];
}

message CheckConstraint {
  option (gogoproto.equal) = true;
  ConstraintType constraint_type = 1;
  uint32 constraint_ordinal = 2;
  uint32 table_id = 3 [(gogoproto.customname) = "TableID", (gogoproto.casttype) = "github.com/cockroachdb/cockroach/pkg/sql/sem/catid.DescID"];
  string name = 4;
  string expr = 5;
  repeated uint32 column_ids = 6 [(gogoproto.customname) = "ColumnIDs", (gogoproto.casttype) = "github.com/cockroachdb/cockroach/pkg/sql/sem/catid.ColumnID"];
  bool validated = 7;
}

message Sequence {
  option (gogoproto.equal) = true;
  uint32 sequence_id = 1 [(gogoproto.customname) = "SequenceID", (gogoproto.casttype) = "github.com/cockroachdb/cockroach/pkg/sql/sem/catid.DescID"];
}

message DefaultExpression {
  option (gogoproto.equal) = true;
  uint32 table_id = 1  [(gogoproto.customname) = "TableID", (gogoproto.casttype) = "github.com/cockroachdb/cockroach/pkg/sql/sem/catid.DescID"];
  uint32 column_id = 2 [(gogoproto.customname) = "ColumnID", (gogoproto.casttype) = "github.com/cockroachdb/cockroach/pkg/sql/sem/catid.ColumnID"];
  repeated uint32 usesSequenceIDs =3  [(gogoproto.customname) = "UsesSequenceIDs", (gogoproto.casttype) = "github.com/cockroachdb/cockroach/pkg/sql/sem/catid.DescID"];
  string default_expr = 4;
}

message View {
  option (gogoproto.equal) = true;
  uint32 table_id = 1 [(gogoproto.customname) = "TableID", (gogoproto.casttype) = "github.com/cockroachdb/cockroach/pkg/sql/sem/catid.DescID"];
}

message Table {
  option (gogoproto.equal) = true;
  uint32 table_id = 1 [(gogoproto.customname) = "TableID", (gogoproto.casttype) = "github.com/cockroachdb/cockroach/pkg/sql/sem/catid.DescID"];
}

message OnUpdateExprTypeReference {
  option (gogoproto.equal) = true;
  uint32 table_id = 1 [(gogoproto.customname) = "TableID", (gogoproto.casttype) = "github.com/cockroachdb/cockroach/pkg/sql/sem/catid.DescID"];
  uint32 column_id = 2 [(gogoproto.customname) = "ColumnID", (gogoproto.casttype) = "github.com/cockroachdb/cockroach/pkg/sql/sem/catid.ColumnID"];
  uint32 type_id = 3 [(gogoproto.customname) = "TypeID", (gogoproto.casttype) = "github.com/cockroachdb/cockroach/pkg/sql/sem/catid.DescID"];
}

message ComputedExprTypeReference {
  option (gogoproto.equal) = true;
  uint32 table_id = 1 [(gogoproto.customname) = "TableID", (gogoproto.casttype) = "github.com/cockroachdb/cockroach/pkg/sql/sem/catid.DescID"];
  uint32 column_id = 2 [(gogoproto.customname) = "ColumnID", (gogoproto.casttype) = "github.com/cockroachdb/cockroach/pkg/sql/sem/catid.ColumnID"];
  uint32 type_id = 3 [(gogoproto.customname) = "TypeID", (gogoproto.casttype) = "github.com/cockroachdb/cockroach/pkg/sql/sem/catid.DescID"];
}

message DefaultExprTypeReference {
  option (gogoproto.equal) = true;
  uint32 table_id = 1 [(gogoproto.customname) = "TableID", (gogoproto.casttype) = "github.com/cockroachdb/cockroach/pkg/sql/sem/catid.DescID"];
  uint32 column_id = 2 [(gogoproto.customname) = "ColumnID", (gogoproto.casttype) = "github.com/cockroachdb/cockroach/pkg/sql/sem/catid.ColumnID"];
  uint32 type_id = 3 [(gogoproto.customname) = "TypeID", (gogoproto.casttype) = "github.com/cockroachdb/cockroach/pkg/sql/sem/catid.DescID"];
}

message ColumnTypeReference {
  option (gogoproto.equal) = true;
  uint32 table_id = 1 [(gogoproto.customname) = "TableID", (gogoproto.casttype) = "github.com/cockroachdb/cockroach/pkg/sql/sem/catid.DescID"];
  uint32 column_id = 2 [(gogoproto.customname) = "ColumnID", (gogoproto.casttype) = "github.com/cockroachdb/cockroach/pkg/sql/sem/catid.ColumnID"];
  uint32 type_id = 3 [(gogoproto.customname) = "TypeID", (gogoproto.casttype) = "github.com/cockroachdb/cockroach/pkg/sql/sem/catid.DescID"];
}

message CheckConstraintTypeReference {
  option (gogoproto.equal) = true;
  uint32 table_id = 1 [(gogoproto.customname) = "TableID", (gogoproto.casttype) = "github.com/cockroachdb/cockroach/pkg/sql/sem/catid.DescID"];
  uint32 constraint_ordinal = 2;
  uint32 type_id = 3 [(gogoproto.customname) = "TypeID", (gogoproto.casttype) = "github.com/cockroachdb/cockroach/pkg/sql/sem/catid.DescID"];
}

message ViewDependsOnType {
  option (gogoproto.equal) = true;
  uint32 table_id = 1 [(gogoproto.customname) = "TableID", (gogoproto.casttype) = "github.com/cockroachdb/cockroach/pkg/sql/sem/catid.DescID"];
  uint32 type_id = 3 [(gogoproto.customname) = "TypeID", (gogoproto.casttype) = "github.com/cockroachdb/cockroach/pkg/sql/sem/catid.DescID"];
}

message ForeignKey {
  option (gogoproto.equal) = true;
  uint32 origin_id = 1 [(gogoproto.customname) = "OriginID", (gogoproto.casttype) = "github.com/cockroachdb/cockroach/pkg/sql/sem/catid.DescID"];
  repeated uint32 origin_columns = 3 [(gogoproto.customname) = "OriginColumns", (gogoproto.casttype) = "github.com/cockroachdb/cockroach/pkg/sql/sem/catid.ColumnID"];
  uint32 reference_id = 4 [(gogoproto.customname) = "ReferenceID", (gogoproto.casttype) = "github.com/cockroachdb/cockroach/pkg/sql/sem/catid.DescID"];
  repeated uint32 reference_columns = 5 [(gogoproto.customname) = "ReferenceColumns", (gogoproto.casttype) = "github.com/cockroachdb/cockroach/pkg/sql/sem/catid.ColumnID"];
  uint32 on_update = 6 [(gogoproto.customname) = "OnUpdate", (gogoproto.casttype) = "github.com/cockroachdb/cockroach/pkg/sql/catalog/catpb.ForeignKeyAction"];
  uint32 on_delete = 7 [(gogoproto.customname) = "OnDelete", (gogoproto.casttype) = "github.com/cockroachdb/cockroach/pkg/sql/catalog/catpb.ForeignKeyAction"];
  string name = 8;
}

message ForeignKeyBackReference {
  option (gogoproto.equal) = true;
  uint32 origin_id = 1 [(gogoproto.customname) = "OriginID", (gogoproto.casttype) = "github.com/cockroachdb/cockroach/pkg/sql/sem/catid.DescID"];
  repeated uint32 origin_columns = 3 [(gogoproto.customname) = "OriginColumns", (gogoproto.casttype) = "github.com/cockroachdb/cockroach/pkg/sql/sem/catid.ColumnID"];
  uint32 reference_id = 4 [(gogoproto.customname) = "ReferenceID", (gogoproto.casttype) = "github.com/cockroachdb/cockroach/pkg/sql/sem/catid.DescID"];
  repeated uint32 reference_columns = 5 [(gogoproto.customname) = "ReferenceColumns", (gogoproto.casttype) = "github.com/cockroachdb/cockroach/pkg/sql/sem/catid.ColumnID"];
  uint32 on_update = 6 [(gogoproto.customname) = "OnUpdate", (gogoproto.casttype) = "github.com/cockroachdb/cockroach/pkg/sql/catalog/catpb.ForeignKeyAction"];
  uint32 on_delete = 7 [(gogoproto.customname) = "OnDelete", (gogoproto.casttype) = "github.com/cockroachdb/cockroach/pkg/sql/catalog/catpb.ForeignKeyAction"];
  string name = 8;
}

message SequenceOwnedBy {
  uint32 sequence_id = 1 [(gogoproto.customname) = "SequenceID", (gogoproto.casttype) = "github.com/cockroachdb/cockroach/pkg/sql/sem/catid.DescID"];
  uint32 owner_table_id = 2  [(gogoproto.customname) = "OwnerTableID", (gogoproto.casttype) = "github.com/cockroachdb/cockroach/pkg/sql/sem/catid.DescID"];
}

message RelationDependedOnBy {
  option (gogoproto.equal) = true;
  uint32 table_id = 1 [(gogoproto.customname) = "TableID", (gogoproto.casttype) = "github.com/cockroachdb/cockroach/pkg/sql/sem/catid.DescID"];
  uint32 dependedOn = 2  [(gogoproto.customname) = "DependedOnBy", (gogoproto.casttype) = "github.com/cockroachdb/cockroach/pkg/sql/sem/catid.DescID"];
  uint32 columnID = 3 [(gogoproto.customname) = "ColumnID", (gogoproto.casttype) = "github.com/cockroachdb/cockroach/pkg/sql/sem/catid.ColumnID"];
}

message Type {
  uint32 type_id = 1 [(gogoproto.customname) = "TypeID", (gogoproto.casttype) = "github.com/cockroachdb/cockroach/pkg/sql/sem/catid.DescID"];
}

message Schema {
  uint32 schema_id = 1 [(gogoproto.customname) = "SchemaID", (gogoproto.casttype) = "github.com/cockroachdb/cockroach/pkg/sql/sem/catid.DescID"];
  repeated uint32 dependentObjects = 3  [(gogoproto.customname) = "DependentObjects", (gogoproto.casttype) = "github.com/cockroachdb/cockroach/pkg/sql/sem/catid.DescID"];
}

message Database {
  uint32 database_id = 1 [(gogoproto.customname) = "DatabaseID", (gogoproto.casttype) = "github.com/cockroachdb/cockroach/pkg/sql/sem/catid.DescID"];
  repeated uint32 dependentObjects = 3  [(gogoproto.customname) = "DependentObjects", (gogoproto.casttype) = "github.com/cockroachdb/cockroach/pkg/sql/sem/catid.DescID"];
}

message ListPartition {
  option (gogoproto.equal) = true;
  string name = 1  [(gogoproto.customname) = "Name"];
  repeated string expr = 2  [(gogoproto.customname) = "Expr"];
}

message RangePartitions {
  option (gogoproto.equal) = true;
  string name = 1  [(gogoproto.customname) = "Name"];
  repeated string To = 2  [(gogoproto.customname) = "To"];
  repeated string From = 3  [(gogoproto.customname) = "From"];
}

message Partitioning {
  option (gogoproto.equal) = true;
  uint32 table_id = 1 [(gogoproto.customname) = "TableID", (gogoproto.casttype) = "github.com/cockroachdb/cockroach/pkg/sql/sem/catid.DescID"];
  uint32 index_id = 2 [(gogoproto.customname) = "IndexID", (gogoproto.casttype) = "github.com/cockroachdb/cockroach/pkg/sql/sem/catid.IndexID"];
  repeated string fields = 3  [(gogoproto.customname) = "Fields"];
  repeated ListPartition list_partitions = 4  [(gogoproto.customname) = "ListPartitions"];
  repeated RangePartitions range_partitions = 5  [(gogoproto.customname) = "RangePartitions"];
}

message Namespace {
  uint32 database_id = 1 [(gogoproto.customname) = "DatabaseID", (gogoproto.casttype) = "github.com/cockroachdb/cockroach/pkg/sql/sem/catid.DescID"];
  uint32 schema_id = 2 [(gogoproto.customname) = "SchemaID", (gogoproto.casttype) = "github.com/cockroachdb/cockroach/pkg/sql/sem/catid.DescID"];
  uint32 descriptor_id = 3[(gogoproto.customname) = "DescriptorID", (gogoproto.casttype) = "github.com/cockroachdb/cockroach/pkg/sql/sem/catid.DescID"];
  string name = 4;
}

message Owner {
  uint32 descriptor_id = 1[(gogoproto.customname) = "DescriptorID", (gogoproto.casttype) = "github.com/cockroachdb/cockroach/pkg/sql/sem/catid.DescID"];
  string owner = 2;
}

message UserPrivileges {
  uint32 descriptor_id = 1[(gogoproto.customname) = "DescriptorID", (gogoproto.casttype) = "github.com/cockroachdb/cockroach/pkg/sql/sem/catid.DescID"];
  string username = 2;
  uint32 privileges = 3;
}

message Locality {
  uint32 descriptor_id = 1[(gogoproto.customname) = "DescriptorID", (gogoproto.casttype) = "github.com/cockroachdb/cockroach/pkg/sql/sem/catid.DescID"];
  cockroach.sql.catalog.catpb.LocalityConfig Locality = 2 [(gogoproto.customname) = "Locality", (gogoproto.casttype) = "github.com/cockroachdb/cockroach/pkg/sql/catalog/catpb.LocalityConfig"];
}

message ColumnName {
  option (gogoproto.equal) = true;
  uint32 table_id = 1 [(gogoproto.customname) = "TableID", (gogoproto.casttype) = "github.com/cockroachdb/cockroach/pkg/sql/sem/catid.DescID"];
  uint32 column_id = 2 [(gogoproto.customname) = "ColumnID", (gogoproto.casttype) = "github.com/cockroachdb/cockroach/pkg/sql/sem/catid.ColumnID"];
  string name = 3;
}

message IndexName {
  option (gogoproto.equal) = true;
  uint32 table_id = 1 [(gogoproto.customname) = "TableID", (gogoproto.casttype) = "github.com/cockroachdb/cockroach/pkg/sql/sem/catid.DescID"];
  uint32 index_id = 2 [(gogoproto.customname) = "IndexID", (gogoproto.casttype) = "github.com/cockroachdb/cockroach/pkg/sql/sem/catid.IndexID"];
  string name = 3;
}

enum ConstraintType {
  Invalid = 0;
  UniqueWithoutIndex = 1;
  Check = 2;
  FK = 3;
  PrimaryKey = 4;
}

message ConstraintName {
  option (gogoproto.equal) = true;
  uint32 table_id = 1 [(gogoproto.customname) = "TableID", (gogoproto.casttype) = "github.com/cockroachdb/cockroach/pkg/sql/sem/catid.DescID"];
  ConstraintType constraint_type = 2;
  uint32 constraint_ordinal = 3;
  string name = 4;
}


message DefaultPrivilege {
  uint32 descriptor_id = 1[(gogoproto.customname) = "DescriptorID", (gogoproto.casttype) = "github.com/cockroachdb/cockroach/pkg/sql/sem/catid.DescID"];
  message DefaultObjectPrivilege{
    repeated UserPrivileges privileges = 1;
  }
  oneof role {
    cockroach.sql.sqlbase.DefaultPrivilegesForRole.ExplicitRole explicit_role = 2;
    cockroach.sql.sqlbase.DefaultPrivilegesForRole.ForAllRolesPseudoRole for_all_roles = 3;
  }
    map<uint32, DefaultObjectPrivilege> privileges_per_object = 4;
}

message DatabaseSchemaEntry {
<<<<<<< HEAD
  uint32 database_id = 1 [(gogoproto.customname) = "DatabaseID", (gogoproto.casttype) = "github.com/cockroachdb/cockroach/pkg/sql/sem/catid.DescID"];
  uint32 schema_id = 2 [(gogoproto.customname) = "SchemaID", (gogoproto.casttype) = "github.com/cockroachdb/cockroach/pkg/sql/sem/catid.DescID"];
=======
  uint32 database_id = 1 [(gogoproto.customname) = "DatabaseID", (gogoproto.casttype) = "github.com/cockroachdb/cockroach/pkg/sql/catalog/descpb.ID"];
  uint32 schema_id = 2 [(gogoproto.customname) = "SchemaID", (gogoproto.casttype) = "github.com/cockroachdb/cockroach/pkg/sql/catalog/descpb.ID"];
}

message TableComment {
  option (gogoproto.equal) = true;
  uint32 table_id = 1 [(gogoproto.customname) = "TableID", (gogoproto.casttype) = "github.com/cockroachdb/cockroach/pkg/sql/catalog/descpb.ID"];
  string comment = 2;
}

message DatabaseComment {
  option (gogoproto.equal) = true;
  uint32 database_id = 1 [(gogoproto.customname) = "DatabaseID", (gogoproto.casttype) = "github.com/cockroachdb/cockroach/pkg/sql/catalog/descpb.ID"];
  string comment = 2;
}
message SchemaComment {
  option (gogoproto.equal) = true;
  uint32 schema_id = 1 [(gogoproto.customname) = "SchemaID", (gogoproto.casttype) = "github.com/cockroachdb/cockroach/pkg/sql/catalog/descpb.ID"];
  string comment = 2;
}

message IndexComment {
  option (gogoproto.equal) = true;
  uint32 table_id = 1 [(gogoproto.customname) = "TableID", (gogoproto.casttype) = "github.com/cockroachdb/cockroach/pkg/sql/catalog/descpb.ID"];
  uint32 index_id = 2 [(gogoproto.customname) = "IndexID", (gogoproto.casttype) = "github.com/cockroachdb/cockroach/pkg/sql/catalog/descpb.IndexID"];
  string comment = 3;
}

message ColumnComment {
  option (gogoproto.equal) = true;
  uint32 table_id = 1 [(gogoproto.customname) = "TableID", (gogoproto.casttype) = "github.com/cockroachdb/cockroach/pkg/sql/catalog/descpb.ID"];
  uint32 column_id = 2 [(gogoproto.customname) = "ColumnID", (gogoproto.casttype) = "github.com/cockroachdb/cockroach/pkg/sql/catalog/descpb.ColumnID"];
  string comment = 3;
}

message ConstraintComment {
  option (gogoproto.equal) = true;
  uint32 table_id = 1 [(gogoproto.customname) = "TableID", (gogoproto.casttype) = "github.com/cockroachdb/cockroach/pkg/sql/catalog/descpb.ID"];
  string constraint_name = 2;
  ConstraintType constraint_type = 3;
  string comment = 4;
>>>>>>> 32354884
}<|MERGE_RESOLUTION|>--- conflicted
+++ resolved
@@ -364,12 +364,8 @@
 }
 
 message DatabaseSchemaEntry {
-<<<<<<< HEAD
   uint32 database_id = 1 [(gogoproto.customname) = "DatabaseID", (gogoproto.casttype) = "github.com/cockroachdb/cockroach/pkg/sql/sem/catid.DescID"];
   uint32 schema_id = 2 [(gogoproto.customname) = "SchemaID", (gogoproto.casttype) = "github.com/cockroachdb/cockroach/pkg/sql/sem/catid.DescID"];
-=======
-  uint32 database_id = 1 [(gogoproto.customname) = "DatabaseID", (gogoproto.casttype) = "github.com/cockroachdb/cockroach/pkg/sql/catalog/descpb.ID"];
-  uint32 schema_id = 2 [(gogoproto.customname) = "SchemaID", (gogoproto.casttype) = "github.com/cockroachdb/cockroach/pkg/sql/catalog/descpb.ID"];
 }
 
 message TableComment {
@@ -409,5 +405,4 @@
   string constraint_name = 2;
   ConstraintType constraint_type = 3;
   string comment = 4;
->>>>>>> 32354884
 }